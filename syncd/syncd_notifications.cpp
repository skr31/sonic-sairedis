#include "syncd.h"
#include "sairedis.h"

// mutex to protect notification send call
std::mutex g_ntf_mutex;

void send_notification(
        _In_ std::string op,
        _In_ std::string data,
        _In_ std::vector<swss::FieldValueTuple> &entry)
{
    SWSS_LOG_ENTER();

    SWSS_LOG_INFO("%s %s", op.c_str(), data.c_str());

    notifications->send(op, data, entry);

    SWSS_LOG_DEBUG("notification send successfull");
}

void send_notification(
        _In_ std::string op,
        _In_ std::string data)
{
    SWSS_LOG_ENTER();

    std::vector<swss::FieldValueTuple> entry;

    send_notification(op, data, entry);
}

void on_switch_state_change(
        _In_ sai_object_id_t switch_rid,
        _In_ sai_switch_oper_status_t switch_oper_status)
{
    std::lock_guard<std::mutex> lock(g_ntf_mutex);

    SWSS_LOG_ENTER();

    sai_object_id_t switch_vid = translate_rid_to_vid(switch_rid, SAI_NULL_OBJECT_ID);

    std::string s = sai_serialize_switch_oper_status(switch_vid, switch_oper_status);

    send_notification("switch_state_change", s);
}

sai_fdb_entry_type_t getFdbEntryType(
        _In_ uint32_t count,
        _In_ const sai_attribute_t *list)
{
    for (uint32_t idx = 0; idx < count; idx++)
    {
        const sai_attribute_t &attr = list[idx];

        if (attr.id == SAI_FDB_ENTRY_ATTR_TYPE)
        {
            return (sai_fdb_entry_type_t)attr.value.s32;
        }
    }

    SWSS_LOG_WARN("unknown fdb entry type");

    int ret = -1;
    return (sai_fdb_entry_type_t)ret;
}

void redisPutFdbEntryToAsicView(
        _In_ const sai_fdb_event_notification_data_t *fdb)
{
    // NOTE: this fdb entry already contains translated RID to VID

    std::vector<swss::FieldValueTuple> entry;

    entry = SaiAttributeList::serialize_attr_list(
            SAI_OBJECT_TYPE_FDB_ENTRY,
            fdb->attr_count,
            fdb->attr,
            false);

    sai_object_type_t objectType = SAI_OBJECT_TYPE_FDB_ENTRY;

    std::string strObjectType = sai_serialize_object_type(objectType);

    std::string strFdbEntry = sai_serialize_fdb_entry(fdb->fdb_entry);

    std::string key = ASIC_STATE_TABLE + (":" + strObjectType + ":" + strFdbEntry);

    if (fdb->fdb_entry.switch_id == SAI_NULL_OBJECT_ID ||
        // fdb->fdb_entry.bridge_id == SAI_NULL_OBJECT_ID || // TODO later use bv_id
        sai_metadata_get_fdb_entry_bridge_type_name(fdb->fdb_entry.bridge_type) == NULL)
    {
        SWSS_LOG_WARN("skipped to put int db: %s", strFdbEntry.c_str());
        return;
    }

    for (const auto &e: entry)
    {
        const std::string &strField = fvField(e);
        const std::string &strValue = fvValue(e);

        g_redisClient->hset(key, strField, strValue);
    }

    // currently we need to add type manually since fdb event don't contain type
    sai_attribute_t attr;

    attr.id = SAI_FDB_ENTRY_ATTR_TYPE;
    attr.value.s32 = SAI_FDB_ENTRY_TYPE_DYNAMIC;

    auto meta = sai_metadata_get_attr_metadata(objectType, attr.id);

    if (meta == NULL)
    {
        SWSS_LOG_THROW("unable to get metadata for object type %s, attribute %d",
                sai_serialize_object_type(objectType).c_str(),
                attr.id);
        /*
         * TODO We should notify orch agent here. And also this probably should
         * not be here, but on redis side, getting through metadata.
         */
    }

    std::string strAttrId = sai_serialize_attr_id(*meta);
    std::string strAttrValue = sai_serialize_attr_value(*meta, attr);

    std::lock_guard<std::mutex> lock(g_db_mutex);

    g_redisClient->hset(key, strAttrId, strAttrValue);
}

void on_fdb_event(
        _In_ uint32_t count,
        _In_ sai_fdb_event_notification_data_t *data)
{
    std::lock_guard<std::mutex> lock(g_ntf_mutex);

    SWSS_LOG_ENTER();

    SWSS_LOG_DEBUG("fdb event count: %d", count);

    for (uint32_t i = 0; i < count; i++)
    {
        sai_fdb_event_notification_data_t *fdb = &data[i];

        SWSS_LOG_DEBUG("fdb %u: type: %d", i, fdb->event_type);

        fdb->fdb_entry.switch_id = translate_rid_to_vid(fdb->fdb_entry.switch_id, SAI_NULL_OBJECT_ID);

        // TODO later it should be bv_id
        fdb->fdb_entry.bridge_id = translate_rid_to_vid(fdb->fdb_entry.bridge_id, fdb->fdb_entry.switch_id);

        translate_rid_to_vid_list(SAI_OBJECT_TYPE_FDB_ENTRY, fdb->fdb_entry.switch_id, fdb->attr_count, fdb->attr);

        /*
         * Currently because of bcrm bug, we need to install fdb entries in
         * asic view and currently this event don't have fdb type which is
         * required on creation.
         */

        redisPutFdbEntryToAsicView(fdb);
    }

    std::string s = sai_serialize_fdb_event_ntf(count, data);

    send_notification("fdb_event", s);
}

void on_port_state_change(
        _In_ uint32_t count,
        _In_ sai_port_oper_status_notification_t *data)
{
    std::lock_guard<std::mutex> lock(g_ntf_mutex);

    SWSS_LOG_ENTER();

    SWSS_LOG_DEBUG("port notification count: %u", count);

    for (uint32_t i = 0; i < count; i++)
    {
        sai_port_oper_status_notification_t *oper_stat = &data[i];

        /*
         * We are using switch_rid as null, since port should be already
         * defined inside local db after creation.
         *
         * If this will be faster than return from create port then we can use
         * query switch id and extract rid of switch id and then convert it to
         * switch vid.
         */

        oper_stat->port_id = translate_rid_to_vid(oper_stat->port_id, SAI_NULL_OBJECT_ID);
    }

    std::string s = sai_serialize_port_oper_status_ntf(count, data);

    send_notification("port_state_change", s);
}

void on_switch_shutdown_request(
        _In_ sai_object_id_t switch_rid)
{
    std::lock_guard<std::mutex> lock(g_ntf_mutex);

    SWSS_LOG_ENTER();

<<<<<<< HEAD
    sai_object_id_t switch_vid = translate_rid_to_vid(switch_rid, SAI_NULL_OBJECT_ID);
=======
    for (uint32_t i = 0; i < count; i++)
    {
        sai_port_event_notification_t *port_event = &data[i];

        port_event->port_id = translate_rid_to_vid(port_event->port_id);
    }

    std::string s = sai_serialize_port_event_ntf(count, data);

    send_notification("port_event", s);
}

void on_switch_shutdown_request()
{
    std::lock_guard<std::mutex> lock(g_ntf_mutex);
>>>>>>> 3f4afbbd

    std::string s = sai_serialize_switch_shutdown_request(switch_vid);

    send_notification("switch_shutdown_request", s);
}

void on_packet_event(
        _In_ sai_object_id_t switch_id,
        _In_ const void *buffer,
        _In_ sai_size_t buffer_size,
        _In_ uint32_t attr_count,
        _In_ const sai_attribute_t *attr_list)
{
    std::lock_guard<std::mutex> lock(g_ntf_mutex);

    SWSS_LOG_ENTER();

    SWSS_LOG_ERROR("not implemented");

    /*
       TODO translate switch id
       std::string s;
       sai_serialize_primitive(buffer_size, s);

       sai_serialize_buffer(buffer, buffer_size, s);

       std::vector<swss::FieldValueTuple> entry;

       entry = SaiAttributeList::serialize_attr_list(
       SAI_OBJECT_TYPE_PACKET,
       attr_count,
       attr_list,
       false);

    // since attr_list is const, we can't replace rid's
    // we need to create copy of that list

    SaiAttributeList copy(SAI_OBJECT_TYPE_PACKET, entry, false);

    translate_rid_to_vid_list(SAI_OBJECT_TYPE_PACKET, copy.get_attr_count(), copy.get_attr_list());

    entry = SaiAttributeList::serialize_attr_list(
    SAI_OBJECT_TYPE_PACKET,
    copy.get_attr_count(),
    copy.get_attr_list(),
    false);

    send_notification("packet_event", s, entry);
    */
}

sai_switch_state_change_notification_fn     on_switch_state_change_ntf = on_switch_state_change;
sai_switch_shutdown_request_notification_fn on_switch_shutdown_request_ntf = on_switch_shutdown_request;
sai_fdb_event_notification_fn               on_fdb_event_ntf = on_fdb_event;
sai_port_state_change_notification_fn       on_port_state_change_ntf = on_port_state_change;
sai_packet_event_notification_fn            on_packet_event_ntf = on_packet_event;

void check_notifications_pointers(
        _In_ uint32_t attr_count,
        _In_ sai_attribute_t *attr_list)
{
    SWSS_LOG_ENTER();

    /*
     * This function should only be called on CREATE/SET api when object is
     * SWITCH.
     *
     * Notifications pointers needs to be corrected since those we receive from
     * sairedis are in sairedis memory space and here we are using those ones
     * we declared in syncd memory space.
     *
     * Also notice that we are using the same pointers for ALL switches.
     */

    for (uint32_t index = 0; index < attr_count; ++index)
    {
        sai_attribute_t &attr = attr_list[index];

        auto meta = sai_metadata_get_attr_metadata(SAI_OBJECT_TYPE_SWITCH, attr.id);

        if (meta->attrvaluetype != SAI_ATTR_VALUE_TYPE_POINTER)
        {
            continue;
        }

        /*
         * Does not matter if pointer is valid or not, we just want the
         * previous value.
         */

        sai_pointer_t prev = attr.value.ptr;

        if (prev == NULL)
        {
            /*
             * If pointer is NULL, then fine, let it be.
             */

            continue;
        }

        switch (attr.id)
        {
            case SAI_SWITCH_ATTR_SWITCH_STATE_CHANGE_NOTIFY:
                attr.value.ptr = (void*)on_switch_state_change_ntf;
                break;

            case SAI_SWITCH_ATTR_SHUTDOWN_REQUEST_NOTIFY:
                attr.value.ptr = (void*)on_switch_shutdown_request_ntf;
                break;

            case SAI_SWITCH_ATTR_FDB_EVENT_NOTIFY:
                attr.value.ptr = (void*)on_fdb_event_ntf;
                break;

            case SAI_SWITCH_ATTR_PORT_STATE_CHANGE_NOTIFY:
                attr.value.ptr = (void*)on_port_state_change_ntf;
                break;

            case SAI_SWITCH_ATTR_PACKET_EVENT_NOTIFY:
                attr.value.ptr = (void*)on_packet_event_ntf;
                break;

            default:

                SWSS_LOG_ERROR("pointer for %s is not handled, FIXME!", meta->attridname);
                continue;
        }

        /*
         * Here we translated pointer, just log it.
         */

        SWSS_LOG_INFO("%s: %lp (orch) => %lp (syncd)", meta->attridname, prev, attr.value.ptr);
    }
}<|MERGE_RESOLUTION|>--- conflicted
+++ resolved
@@ -203,25 +203,7 @@
 
     SWSS_LOG_ENTER();
 
-<<<<<<< HEAD
     sai_object_id_t switch_vid = translate_rid_to_vid(switch_rid, SAI_NULL_OBJECT_ID);
-=======
-    for (uint32_t i = 0; i < count; i++)
-    {
-        sai_port_event_notification_t *port_event = &data[i];
-
-        port_event->port_id = translate_rid_to_vid(port_event->port_id);
-    }
-
-    std::string s = sai_serialize_port_event_ntf(count, data);
-
-    send_notification("port_event", s);
-}
-
-void on_switch_shutdown_request()
-{
-    std::lock_guard<std::mutex> lock(g_ntf_mutex);
->>>>>>> 3f4afbbd
 
     std::string s = sai_serialize_switch_shutdown_request(switch_vid);
 
