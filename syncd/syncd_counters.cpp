--- conflicted
+++ resolved
@@ -1,93 +1,7 @@
 #include "syncd.h"
 
-<<<<<<< HEAD
-void collectCounters(swss::Table &countersTable,
-                     const std::vector<sai_port_stat_counter_t> &supportedCounters)
-{
-    // collect counters should be under mutex
-    // since configuration can change and we
-    // don't want that during counters collection
-
-    std::lock_guard<std::mutex> lock(g_mutex);
-
-    SWSS_LOG_ENTER();
-
-    uint32_t countersSize = (uint32_t)supportedCounters.size();
-
-    std::vector<uint64_t> counters;
-
-    counters.resize(countersSize);
-
-    auto ports = saiGetPortList();
-
-    for (auto &portId: ports)
-    {
-        sai_status_t status = sai_port_api->get_port_stats(portId, supportedCounters.data(), countersSize, counters.data());
-
-        if (status != SAI_STATUS_SUCCESS)
-        {
-            SWSS_LOG_ERROR("failed to collect counters for port 0x%lx: %d", portId, status);
-            return;
-        }
-
-        sai_object_id_t vid = translate_rid_to_vid(portId);
-
-        std::string strPortId = sai_serialize_object_id(vid);
-
-        // for counters, use port vid as printf "%llx" format
-        std::stringstream ss;
-        ss << std::hex << vid;
-        strPortId = ss.str();
-
-        std::vector<swss::FieldValueTuple> values;
-
-        for (size_t idx = 0; idx < counters.size(); idx++)
-        {
-            const std::string &field = sai_serialize_port_stat(supportedCounters[idx]);
-            const std::string &value = std::to_string(counters[idx]);
-
-            swss::FieldValueTuple fvt(field, value);
-
-            values.push_back(fvt);
-        }
-
-        countersTable.set(strPortId, values, "");
-    }
-}
-
-std::vector<sai_port_stat_counter_t> getSupportedCounters(sai_object_id_t portId)
-{
-    SWSS_LOG_ENTER();
-
-    std::vector<sai_port_stat_counter_t> supportedCounters;
-
-    for (int idx = SAI_PORT_STAT_IF_IN_OCTETS;
-         idx <= SAI_PORT_STAT_ETHER_OUT_PKTS_9217_TO_16383_OCTETS;
-         ++idx)
-    {
-        sai_port_stat_counter_t counter = (sai_port_stat_counter_t)idx;
-
-        uint64_t value;
-
-        sai_status_t status = sai_port_api->get_port_stats(portId, &counter, 1, &value);
-
-        if (status != SAI_STATUS_SUCCESS)
-        {
-            const std::string &name = sai_serialize_port_stat(counter);
-
-            SWSS_LOG_WARN("counter %s is not supported on port RID 0x%lx: %d", name.c_str(), portId, status);
-            continue;
-        }
-
-        supportedCounters.push_back(counter);
-    }
-
-    return std::move(supportedCounters);
-}
-=======
 #include <condition_variable>
 #include <sstream>
->>>>>>> a2e58cf9
 
 static volatile bool  g_runCountersThread = false;
 static std::shared_ptr<std::thread> g_countersThread = NULL;
